--- conflicted
+++ resolved
@@ -22,28 +22,9 @@
 from misc import PointWrap, PoseWrap
 
 
-<<<<<<< HEAD
-DEFAULT_GAINS = {
-    'COM': 0.85,
-    'CONTACT': 0.85,
-    'DOF': 0.85,
-    'EFFECTOR': 0.85,
-    'POSTURE': 0.85,
-    'REGULARIZATION': 0.85,
-}
-DEFAULT_WEIGHTS = {
-    'CONTACT': 1.,
-    'COM': 1e-2,
-    'DOF': 1e-5,
-    'EFFECTOR': 1e-3,
-    'POSTURE': 1e-6,
-    'REGULARIZATION': 1e-6,
-}
 _OPPOSE_QUAT = array([-1., -1., -1., -1., +1., +1., +1.])
 
 
-=======
->>>>>>> 879f3a54
 class Task(object):
 
     """
@@ -68,6 +49,14 @@
         self._exclude_dofs = [] if exclude_dofs is None else exclude_dofs
         self.gain = gain
         self.weight = weight
+
+    @property
+    def stiffness(self):
+        """
+        Compatibility field for cohabitation with `Tasks
+        <https://github.com/jrl-umi3218/Tasks>`_.
+        """
+        return self.gain
 
     def cost(self, dt):
         """
@@ -151,13 +140,6 @@
 
     def __init__(self, robot, target, weight=None, gain=None,
                  exclude_dofs=None):
-<<<<<<< HEAD
-        if gain is None:
-            gain = DEFAULT_GAINS['COM']
-        if weight is None:
-            weight = DEFAULT_WEIGHTS['COM']
-=======
->>>>>>> 879f3a54
         super(COMTask, self).__init__(weight, gain, exclude_dofs)
         self.name = 'COM'
         self.robot = robot
@@ -253,13 +235,6 @@
 
     def __init__(self, robot, index, target, weight=None, gain=None,
                  exclude_dofs=None):
-<<<<<<< HEAD
-        if gain is None:
-            gain = DEFAULT_GAINS['DOF']
-        if weight is None:
-            weight = DEFAULT_WEIGHTS['DOF']
-=======
->>>>>>> 879f3a54
         super(DOFTask, self).__init__(weight, gain, exclude_dofs)
         if type(index) is str:
             index = robot.__getattribute__(index)
@@ -304,10 +279,6 @@
 
     def __init__(self, robot, link, target, weight=None, gain=None,
                  exclude_dofs=None):
-        if gain is None:
-            gain = DEFAULT_GAINS['EFFECTOR']
-        if weight is None:
-            weight = DEFAULT_WEIGHTS['EFFECTOR']
         super(LinkPosTask, self).__init__(weight, gain, exclude_dofs)
         if type(link) is str:
             link = robot.__getattribute__(link)
@@ -357,10 +328,6 @@
 
     def __init__(self, robot, link, target, weight=None, gain=None,
                  exclude_dofs=None):
-        if gain is None:
-            gain = DEFAULT_GAINS['EFFECTOR']
-        if weight is None:
-            weight = DEFAULT_WEIGHTS['EFFECTOR']
         super(LinkPoseTask, self).__init__(weight, gain, exclude_dofs)
         if type(link) is str:
             link = robot.__getattribute__(link)
@@ -415,10 +382,6 @@
     """
 
     def __init__(self, robot, weight=None, gain=None, exclude_dofs=None):
-        if gain is None:
-            gain = DEFAULT_GAINS['REGULARIZATION']
-        if weight is None:
-            weight = DEFAULT_WEIGHTS['REGULARIZATION']
         super(MinAccelTask, self).__init__(weight, gain, exclude_dofs)
         self.__J = eye(robot.nb_dofs)
         self.name = 'MIN_ACCEL'
@@ -449,10 +412,6 @@
     """
 
     def __init__(self, robot, weight=None, gain=None, exclude_dofs=None):
-        if gain is None:
-            gain = DEFAULT_GAINS['REGULARIZATION']
-        if weight is None:
-            weight = DEFAULT_WEIGHTS['REGULARIZATION']
         super(MinCAMTask, self).__init__(weight, gain, exclude_dofs)
         self.__zero_cam = zeros((3,))
         self.name = 'MIN_CAM'
@@ -482,15 +441,7 @@
         DOF indices not used by task.
     """
 
-<<<<<<< HEAD
     def __init__(self, robot, weight=None, gain=None, exclude_dofs=None):
-        if gain is None:
-            gain = DEFAULT_GAINS['REGULARIZATION']
-        if weight is None:
-            weight = DEFAULT_WEIGHTS['REGULARIZATION']
-=======
-    def __init__(self, robot, weight=None, gain=0.85, exclude_dofs=None):
->>>>>>> 879f3a54
         super(MinVelTask, self).__init__(weight, gain, exclude_dofs)
         self.__J = eye(robot.nb_dofs)
         self.name = 'MIN_VEL'
@@ -608,15 +559,7 @@
         DOF indices not used by task.
     """
 
-<<<<<<< HEAD
     def __init__(self, robot, q_ref, weight=None, gain=None, exclude_dofs=None):
-        if gain is None:
-            gain = DEFAULT_GAINS['REGULARIZATION']
-        if weight is None:
-            weight = DEFAULT_WEIGHTS['REGULARIZATION']
-=======
-    def __init__(self, robot, q_ref, weight=None, gain=0.85, exclude_dofs=None):
->>>>>>> 879f3a54
         super(PostureTask, self).__init__(weight, gain, exclude_dofs)
         J = eye(robot.nb_dofs)
         if exclude_dofs is None:
@@ -651,12 +594,5 @@
 
     def __init__(self, robot, link, target, weight=None, gain=None,
                  exclude_dofs=None):
-<<<<<<< HEAD
-        if gain is None:
-            gain = DEFAULT_GAINS['CONTACT']
-        if weight is None:
-            weight = DEFAULT_WEIGHTS['CONTACT']
-=======
->>>>>>> 879f3a54
         super(ContactTask, self).__init__(
             robot, link, target, weight, gain, exclude_dofs)